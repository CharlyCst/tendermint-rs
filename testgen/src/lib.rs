--- conflicted
+++ resolved
@@ -6,12 +6,8 @@
 pub mod consensus;
 pub mod generator;
 pub mod header;
-<<<<<<< HEAD
 pub mod light_block;
-pub mod tester;
-=======
 pub mod time;
->>>>>>> 8ec241f6
 pub mod validator;
 pub mod vote;
 
